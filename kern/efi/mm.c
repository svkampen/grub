/* mm.c - generic EFI memory management */
/*
 *  GRUB  --  GRand Unified Bootloader
 *  Copyright (C) 2006,2007,2008,2009  Free Software Foundation, Inc.
 *
 *  GRUB is free software: you can redistribute it and/or modify
 *  it under the terms of the GNU General Public License as published by
 *  the Free Software Foundation, either version 3 of the License, or
 *  (at your option) any later version.
 *
 *  GRUB is distributed in the hope that it will be useful,
 *  but WITHOUT ANY WARRANTY; without even the implied warranty of
 *  MERCHANTABILITY or FITNESS FOR A PARTICULAR PURPOSE.  See the
 *  GNU General Public License for more details.
 *
 *  You should have received a copy of the GNU General Public License
 *  along with GRUB.  If not, see <http://www.gnu.org/licenses/>.
 */

#include <grub/misc.h>
#include <grub/mm.h>
#include <grub/efi/api.h>
#include <grub/efi/efi.h>

//#define DEBUG_MM

#define NEXT_MEMORY_DESCRIPTOR(desc, size)	\
  ((grub_efi_memory_descriptor_t *) ((char *) (desc) + (size)))

#define BYTES_TO_PAGES(bytes)	((bytes + 0xfff) >> 12)
#define PAGES_TO_BYTES(pages)	((pages) << 12)

<<<<<<< HEAD
=======
/* The size of a memory map obtained from the firmware. This must be
   a multiplier of 4KB.  */
#define MEMORY_MAP_SIZE	0x3000

>>>>>>> 88d17012
/* Maintain the list of allocated pages.  */
struct allocated_page
{
  grub_efi_physical_address_t addr;
  grub_efi_uint64_t num_pages;
};

#define ALLOCATED_PAGES_SIZE	0x1000
#define MAX_ALLOCATED_PAGES	\
  (ALLOCATED_PAGES_SIZE / sizeof (struct allocated_page))

static struct allocated_page *allocated_pages = 0;

/* The minimum and maximum heap size for GRUB itself.  */
#define MIN_HEAP_SIZE	0x100000
#define MAX_HEAP_SIZE	(1600 * 0x100000)

/* Allocate pages. Return the pointer to the first of allocated pages.  */
void *
grub_efi_allocate_boot_pages (grub_efi_physical_address_t address,
			      grub_efi_uintn_t pages)
{
  grub_efi_allocate_type_t type;
  grub_efi_status_t status;
  grub_efi_boot_services_t *b;

#if GRUB_TARGET_SIZEOF_VOID_P < 8
  /* Limit the memory access to less than 4GB for 32-bit platforms.  */
  if (address > 0xffffffff)
    return 0;
#endif

#if GRUB_TARGET_SIZEOF_VOID_P < 8 || defined (MCMODEL_SMALL)
  if (address == 0)
    {
      type = GRUB_EFI_ALLOCATE_MAX_ADDRESS;
      address = 0xffffffff;
    }
  else
    type = GRUB_EFI_ALLOCATE_ADDRESS;
#else
  if (address == 0)
    type = GRUB_EFI_ALLOCATE_ANY_PAGES;
  else
    type = GRUB_EFI_ALLOCATE_ADDRESS;
#endif

  b = grub_efi_system_table->boot_services;
  status = efi_call_4 (b->allocate_pages, type, GRUB_EFI_LOADER_DATA, pages, &address);
  if (status != GRUB_EFI_SUCCESS)
    return 0;

  if (address == 0)
    {
      /* Uggh, the address 0 was allocated... This is too annoying,
	 so reallocate another one.  */
<<<<<<< HEAD
      status = b->allocate_pages (type, GRUB_EFI_LOADER_DATA, pages, &address);
      grub_efi_free_boot_pages (0, pages);
      if (status != GRUB_EFI_SUCCESS)
	return 0;
    }
      
  return (void *)address;
}

/* Free pages starting from ADDRESS.  */
void
grub_efi_free_boot_pages (grub_efi_physical_address_t address,
			  grub_efi_uintn_t pages)
{
  grub_efi_boot_services_t *b;

  b = grub_efi_system_table->boot_services;
  b->free_pages (address, pages);
}

/* Allocate pages. Return the pointer to the first of allocated pages.  */
void *
grub_efi_allocate_pages (grub_efi_physical_address_t address,
			 grub_efi_uintn_t pages)
{
  address = grub_efi_allocate_boot_pages (address, pages);

  if (address != 0 && allocated_pages)
=======
      address = 0xffffffff;
      status = efi_call_4 (b->allocate_pages, type, GRUB_EFI_LOADER_DATA, pages, &address);
      grub_efi_free_pages (0, pages);
      if (status != GRUB_EFI_SUCCESS)
	return 0;
    }

  if (allocated_pages)
>>>>>>> 88d17012
    {
      unsigned i;

      for (i = 0; i < MAX_ALLOCATED_PAGES; i++)
	if (allocated_pages[i].addr == 0)
	  {
	    allocated_pages[i].addr = address;
	    allocated_pages[i].num_pages = pages;
	    break;
	  }

      if (i == MAX_ALLOCATED_PAGES)
	grub_fatal ("too many page allocations");
    }

  return (void *) ((grub_addr_t) address);
}

/* Free pages starting from ADDRESS.  */
void
grub_efi_free_pages (grub_efi_physical_address_t address,
		     grub_efi_uintn_t pages)
{
  if (allocated_pages
      && ((grub_efi_physical_address_t) ((grub_addr_t) allocated_pages)
	  != address))
    {
      unsigned i;

      for (i = 0; i < MAX_ALLOCATED_PAGES; i++)
	if (allocated_pages[i].addr == address)
	  {
	    allocated_pages[i].addr = 0;
	    break;
	  }
    }

<<<<<<< HEAD
  grub_efi_free_boot_pages (address, pages);
=======
  b = grub_efi_system_table->boot_services;
  efi_call_2 (b->free_pages, address, pages);
>>>>>>> 88d17012
}

/* Get the memory map as defined in the EFI spec. Return 1 if successful,
   return 0 if partial, or return -1 if an error occurs.  */
int
grub_efi_get_memory_map (grub_efi_uintn_t *memory_map_size,
			 grub_efi_memory_descriptor_t *memory_map,
			 grub_efi_uintn_t *map_key,
			 grub_efi_uintn_t *descriptor_size,
			 grub_efi_uint32_t *descriptor_version)
{
  grub_efi_status_t status;
  grub_efi_boot_services_t *b;
  grub_efi_uintn_t key;
  grub_efi_uint32_t version;

  /* Allow some parameters to be missing.  */
  if (! map_key)
    map_key = &key;
  if (! descriptor_version)
    descriptor_version = &version;

  b = grub_efi_system_table->boot_services;
  status = efi_call_5 (b->get_memory_map, memory_map_size, memory_map, map_key,
			      descriptor_size, descriptor_version);
  if (status == GRUB_EFI_SUCCESS)
    return 1;
  else if (status == GRUB_EFI_BUFFER_TOO_SMALL)
    return 0;
  else
    return -1;
}

/* Sort the memory map in place.  */
static void
sort_memory_map (grub_efi_memory_descriptor_t *memory_map,
		 grub_efi_uintn_t desc_size,
		 grub_efi_memory_descriptor_t *memory_map_end)
{
  grub_efi_memory_descriptor_t *d1;
  grub_efi_memory_descriptor_t *d2;

  for (d1 = memory_map;
       d1 < memory_map_end;
       d1 = NEXT_MEMORY_DESCRIPTOR (d1, desc_size))
    {
      grub_efi_memory_descriptor_t *max_desc = d1;

      for (d2 = NEXT_MEMORY_DESCRIPTOR (d1, desc_size);
	   d2 < memory_map_end;
	   d2 = NEXT_MEMORY_DESCRIPTOR (d2, desc_size))
	{
	  if (max_desc->num_pages < d2->num_pages)
	    max_desc = d2;
	}

      if (max_desc != d1)
	{
	  grub_efi_memory_descriptor_t tmp;

	  tmp = *d1;
	  *d1 = *max_desc;
	  *max_desc = tmp;
	}
    }
}

/* Filter the descriptors. GRUB needs only available memory.  */
static grub_efi_memory_descriptor_t *
filter_memory_map (grub_efi_memory_descriptor_t *memory_map,
		   grub_efi_memory_descriptor_t *filtered_memory_map,
		   grub_efi_uintn_t desc_size,
		   grub_efi_memory_descriptor_t *memory_map_end)
{
  grub_efi_memory_descriptor_t *desc;
  grub_efi_memory_descriptor_t *filtered_desc;

  for (desc = memory_map, filtered_desc = filtered_memory_map;
       desc < memory_map_end;
       desc = NEXT_MEMORY_DESCRIPTOR (desc, desc_size))
    {
      if (desc->type == GRUB_EFI_CONVENTIONAL_MEMORY
#if GRUB_TARGET_SIZEOF_VOID_P < 8 || defined (MCMODEL_SMALL)
	  && desc->physical_start <= 0xffffffff
#endif
	  && desc->physical_start + PAGES_TO_BYTES (desc->num_pages) > 0x100000
	  && desc->num_pages != 0)
	{
	  grub_memcpy (filtered_desc, desc, desc_size);

	  /* Avoid less than 1MB, because some loaders seem to be confused.  */
	  if (desc->physical_start < 0x100000)
	    {
	      desc->num_pages -= BYTES_TO_PAGES (0x100000
						 - desc->physical_start);
	      desc->physical_start = 0x100000;
	    }

#if GRUB_TARGET_SIZEOF_VOID_P < 8 || defined (MCMODEL_SMALL)
	  if (BYTES_TO_PAGES (filtered_desc->physical_start)
	      + filtered_desc->num_pages
	      > BYTES_TO_PAGES (0x100000000LL))
	    filtered_desc->num_pages
	      = (BYTES_TO_PAGES (0x100000000LL)
		 - BYTES_TO_PAGES (filtered_desc->physical_start));
#endif

	  if (filtered_desc->num_pages == 0)
	    continue;

	  filtered_desc = NEXT_MEMORY_DESCRIPTOR (filtered_desc, desc_size);
	}
    }

  return filtered_desc;
}

/* Return the total number of pages.  */
static grub_efi_uint64_t
get_total_pages (grub_efi_memory_descriptor_t *memory_map,
		 grub_efi_uintn_t desc_size,
		 grub_efi_memory_descriptor_t *memory_map_end)
{
  grub_efi_memory_descriptor_t *desc;
  grub_efi_uint64_t total = 0;

  for (desc = memory_map;
       desc < memory_map_end;
       desc = NEXT_MEMORY_DESCRIPTOR (desc, desc_size))
    total += desc->num_pages;

  return total;
}

/* Add memory regions.  */
static void
add_memory_regions (grub_efi_memory_descriptor_t *memory_map,
		    grub_efi_uintn_t desc_size,
		    grub_efi_memory_descriptor_t *memory_map_end,
		    grub_efi_uint64_t required_pages)
{
  grub_efi_memory_descriptor_t *desc;

<<<<<<< HEAD
#ifdef DEBUG_MM
  grub_printf ("mm: required_pages=%lu\n", required_pages);
#endif

=======
>>>>>>> 88d17012
  for (desc = memory_map;
       desc < memory_map_end;
       desc = NEXT_MEMORY_DESCRIPTOR (desc, desc_size))
    {
      grub_efi_uint64_t pages;
      grub_efi_physical_address_t start;
      void *addr;

      start = desc->physical_start;
      pages = desc->num_pages;
      if (pages > required_pages)
	{
	  start += PAGES_TO_BYTES (pages - required_pages);
	  pages = required_pages;
	}

      addr = grub_efi_allocate_pages (start, pages);
      if (! addr)
	grub_fatal ("cannot allocate conventional memory %p with %u pages",
		    (void *) ((grub_addr_t) start),
		    (unsigned) pages);

      grub_mm_init_region (addr, PAGES_TO_BYTES (pages));

#ifdef DEBUG_MM
      grub_printf ("mm: add %lu pages from %p\n", pages, addr);
#endif

      required_pages -= pages;
      if (required_pages == 0)
	break;
    }

  if (required_pages > 0)
    grub_fatal ("too little memory");
}

#if 0
/* Print the memory map.  */
static void
print_memory_map (grub_efi_memory_descriptor_t *memory_map,
		  grub_efi_uintn_t desc_size,
		  grub_efi_memory_descriptor_t *memory_map_end)
{
  grub_efi_memory_descriptor_t *desc;
  int i;

  for (desc = memory_map, i = 0;
       desc < memory_map_end;
       desc = NEXT_MEMORY_DESCRIPTOR (desc, desc_size), i++)
    {
      grub_printf ("MD: t=%x, p=%llx, v=%llx, n=%llx, a=%llx\n",
		   desc->type, desc->physical_start, desc->virtual_start,
		   desc->num_pages, desc->attribute);
    }
}
#endif

void
grub_efi_mm_init (void)
{
  grub_efi_memory_descriptor_t *memory_map;
  grub_efi_memory_descriptor_t *memory_map_end;
  grub_efi_memory_descriptor_t *filtered_memory_map;
  grub_efi_memory_descriptor_t *filtered_memory_map_end;
  grub_efi_uintn_t map_size;
  grub_efi_uintn_t desc_size;
  grub_efi_uint64_t total_pages;
  grub_efi_uint64_t required_pages;
  grub_efi_uintn_t memory_map_size;
  int res;

  /* First of all, allocate pages to maintain allocations.  */
  allocated_pages
    = grub_efi_allocate_pages (0, BYTES_TO_PAGES (ALLOCATED_PAGES_SIZE));
  if (! allocated_pages)
    grub_fatal ("cannot allocate memory");

  grub_memset (allocated_pages, 0, ALLOCATED_PAGES_SIZE);

  /* Prepare a memory region to store two memory maps.  */
  memory_map_size = 0;
  res = grub_efi_get_memory_map (&memory_map_size, NULL, 0, &desc_size, 0);
  if (res != 0)
    grub_fatal ("cannot get memory map size");

  /* Add space for a few more entries as allocating pages can increase
     memory map size.  */
  memory_map_size += 4 * desc_size;

  memory_map = grub_efi_allocate_pages
    (0, 2 * BYTES_TO_PAGES (memory_map_size));
  if (! memory_map)
    grub_fatal ("cannot allocate memory");

  filtered_memory_map = NEXT_MEMORY_DESCRIPTOR (memory_map, memory_map_size);

  /* Obtain descriptors for available memory.  */
  map_size = memory_map_size;

  if (grub_efi_get_memory_map (&map_size, memory_map, 0, &desc_size, 0) <= 0)
    grub_fatal ("cannot get memory map");

  memory_map_end = NEXT_MEMORY_DESCRIPTOR (memory_map, map_size);

  filtered_memory_map_end = filter_memory_map (memory_map, filtered_memory_map,
					       desc_size, memory_map_end);

  /* By default, request a quarter of the available memory.  */
  total_pages = get_total_pages (filtered_memory_map, desc_size,
				 filtered_memory_map_end);
  required_pages = (total_pages >> 2);
  if (required_pages < BYTES_TO_PAGES (MIN_HEAP_SIZE))
    required_pages = BYTES_TO_PAGES (MIN_HEAP_SIZE);
  else if (required_pages > BYTES_TO_PAGES (MAX_HEAP_SIZE))
    required_pages = BYTES_TO_PAGES (MAX_HEAP_SIZE);

  /* Sort the filtered descriptors, so that GRUB can allocate pages
     from smaller regions.  */
  sort_memory_map (filtered_memory_map, desc_size, filtered_memory_map_end);

  /* Allocate memory regions for GRUB's memory management.  */
  add_memory_regions (filtered_memory_map, desc_size,
		      filtered_memory_map_end, required_pages);

#if 0
  /* For debug.  */
  map_size = memory_map_size;

  if (grub_efi_get_memory_map (&map_size, memory_map, 0, &desc_size, 0) < 0)
    grub_fatal ("cannot get memory map");

  grub_printf ("printing memory map\n");
  print_memory_map (memory_map, desc_size,
		    NEXT_MEMORY_DESCRIPTOR (memory_map, map_size));
  grub_abort ();
#endif

  /* Release the memory maps.  */
  grub_efi_free_pages ((grub_addr_t) memory_map,
		       2 * BYTES_TO_PAGES (memory_map_size));
}

void
grub_efi_mm_fini (void)
{
  if (allocated_pages)
    {
      unsigned i;

      for (i = 0; i < MAX_ALLOCATED_PAGES; i++)
	{
	  struct allocated_page *p;

	  p = allocated_pages + i;
	  if (p->addr != 0)
	    {
	      grub_efi_free_pages ((grub_addr_t) p->addr, p->num_pages);
	    }
	}

      grub_efi_free_pages ((grub_addr_t) allocated_pages,
			   BYTES_TO_PAGES (ALLOCATED_PAGES_SIZE));
      allocated_pages = 0;
    }
}<|MERGE_RESOLUTION|>--- conflicted
+++ resolved
@@ -22,21 +22,16 @@
 #include <grub/efi/api.h>
 #include <grub/efi/efi.h>
 
-//#define DEBUG_MM
-
 #define NEXT_MEMORY_DESCRIPTOR(desc, size)	\
   ((grub_efi_memory_descriptor_t *) ((char *) (desc) + (size)))
 
 #define BYTES_TO_PAGES(bytes)	((bytes + 0xfff) >> 12)
 #define PAGES_TO_BYTES(pages)	((pages) << 12)
 
-<<<<<<< HEAD
-=======
 /* The size of a memory map obtained from the firmware. This must be
    a multiplier of 4KB.  */
 #define MEMORY_MAP_SIZE	0x3000
 
->>>>>>> 88d17012
 /* Maintain the list of allocated pages.  */
 struct allocated_page
 {
@@ -53,6 +48,7 @@
 /* The minimum and maximum heap size for GRUB itself.  */
 #define MIN_HEAP_SIZE	0x100000
 #define MAX_HEAP_SIZE	(1600 * 0x100000)
+
 
 /* Allocate pages. Return the pointer to the first of allocated pages.  */
 void *
@@ -93,14 +89,13 @@
     {
       /* Uggh, the address 0 was allocated... This is too annoying,
 	 so reallocate another one.  */
-<<<<<<< HEAD
-      status = b->allocate_pages (type, GRUB_EFI_LOADER_DATA, pages, &address);
+      status = efi_call_4 (b->allocate_pages, type, GRUB_EFI_LOADER_DATA, pages, &address);
       grub_efi_free_boot_pages (0, pages);
       if (status != GRUB_EFI_SUCCESS)
 	return 0;
     }
-      
-  return (void *)address;
+
+  return (void *) address;
 }
 
 /* Free pages starting from ADDRESS.  */
@@ -121,17 +116,7 @@
 {
   address = grub_efi_allocate_boot_pages (address, pages);
 
-  if (address != 0 && allocated_pages)
-=======
-      address = 0xffffffff;
-      status = efi_call_4 (b->allocate_pages, type, GRUB_EFI_LOADER_DATA, pages, &address);
-      grub_efi_free_pages (0, pages);
-      if (status != GRUB_EFI_SUCCESS)
-	return 0;
-    }
-
-  if (allocated_pages)
->>>>>>> 88d17012
+  if (address && allocated_pages)
     {
       unsigned i;
 
@@ -169,12 +154,7 @@
 	  }
     }
 
-<<<<<<< HEAD
   grub_efi_free_boot_pages (address, pages);
-=======
-  b = grub_efi_system_table->boot_services;
-  efi_call_2 (b->free_pages, address, pages);
->>>>>>> 88d17012
 }
 
 /* Get the memory map as defined in the EFI spec. Return 1 if successful,
@@ -318,13 +298,10 @@
 {
   grub_efi_memory_descriptor_t *desc;
 
-<<<<<<< HEAD
 #ifdef DEBUG_MM
   grub_printf ("mm: required_pages=%lu\n", required_pages);
 #endif
 
-=======
->>>>>>> 88d17012
   for (desc = memory_map;
        desc < memory_map_end;
        desc = NEXT_MEMORY_DESCRIPTOR (desc, desc_size))
