/*
 *  GRUB  --  GRand Unified Bootloader
 *  Copyright (C) 1999,2000,2001,2002,2003,2004,2005,2007,2008,2009  Free Software Foundation, Inc.
 *
 *  GRUB is free software: you can redistribute it and/or modify
 *  it under the terms of the GNU General Public License as published by
 *  the Free Software Foundation, either version 3 of the License, or
 *  (at your option) any later version.
 *
 *  GRUB is distributed in the hope that it will be useful,
 *  but WITHOUT ANY WARRANTY; without even the implied warranty of
 *  MERCHANTABILITY or FITNESS FOR A PARTICULAR PURPOSE.  See the
 *  GNU General Public License for more details.
 *
 *  You should have received a copy of the GNU General Public License
 *  along with GRUB.  If not, see <http://www.gnu.org/licenses/>.
 */

#include <grub/machine/memory.h>
#include <grub/memory.h>
#ifdef GRUB_MACHINE_PCBIOS
#include <grub/machine/biosnum.h>
#endif
#include <grub/multiboot.h>
#include <grub/disk.h>
#include <grub/device.h>
#include <grub/partition.h>
#include <grub/mm.h>
#include <grub/misc.h>
#include <grub/env.h>
<<<<<<< HEAD
#include <grub/relocator.h>
=======
#include <grub/video.h>

#if defined (GRUB_MACHINE_PCBIOS) || defined (GRUB_MACHINE_COREBOOT) || defined (GRUB_MACHINE_QEMU)
#include <grub/i386/pc/vbe.h>
#define DEFAULT_VIDEO_MODE "text"
#define HAS_VGA_TEXT 1
#else
#define DEFAULT_VIDEO_MODE "auto"
#define HAS_VGA_TEXT 0
#endif
>>>>>>> a0b766fc

struct module
{
  struct module *next;
  grub_addr_t start;
  grub_size_t size;
  char *cmdline;
  int cmdline_size;
};

struct module *modules, *modules_last;
static grub_size_t cmdline_size;
static grub_size_t total_modcmd;
static unsigned modcnt;
static char *cmdline = NULL;
static grub_uint32_t bootdev;
static int bootdev_set;
<<<<<<< HEAD
static grub_size_t elf_sec_num, elf_sec_entsize;
static unsigned elf_sec_shstrndx;
static void *elf_sections;
=======
static int accepts_video;

void
grub_multiboot_set_accepts_video (int val)
{
  accepts_video = val;
}
>>>>>>> a0b766fc

/* Return the length of the Multiboot mmap that will be needed to allocate
   our platform's map.  */
static grub_uint32_t
grub_get_multiboot_mmap_len (void)
{
  grub_size_t count = 0;

  auto int NESTED_FUNC_ATTR hook (grub_uint64_t, grub_uint64_t, grub_uint32_t);
  int NESTED_FUNC_ATTR hook (grub_uint64_t addr __attribute__ ((unused)),
			     grub_uint64_t size __attribute__ ((unused)),
			     grub_uint32_t type __attribute__ ((unused)))
    {
      count++;
      return 0;
    }

  grub_mmap_iterate (hook);

  return count * sizeof (struct multiboot_mmap_entry);
}

static grub_size_t
grub_multiboot_get_mbi_size (void)
{
  return sizeof (struct multiboot_info) + ALIGN_UP (cmdline_size, 4)
    + modcnt * sizeof (struct multiboot_mod_list) + total_modcmd
    + ALIGN_UP (sizeof(PACKAGE_STRING), 4) + grub_get_multiboot_mmap_len ()
<<<<<<< HEAD
    + elf_sec_entsize * elf_sec_num;
=======
    + 256 * sizeof (struct multiboot_color);
>>>>>>> a0b766fc
}

/* Fill previously allocated Multiboot mmap.  */
static void
grub_fill_multiboot_mmap (struct multiboot_mmap_entry *first_entry)
{
  struct multiboot_mmap_entry *mmap_entry = (struct multiboot_mmap_entry *) first_entry;

  auto int NESTED_FUNC_ATTR hook (grub_uint64_t, grub_uint64_t, grub_uint32_t);
  int NESTED_FUNC_ATTR hook (grub_uint64_t addr, grub_uint64_t size, grub_uint32_t type)
    {
      mmap_entry->addr = addr;
      mmap_entry->len = size;
      switch (type)
	{
	case GRUB_MACHINE_MEMORY_AVAILABLE:
 	  mmap_entry->type = MULTIBOOT_MEMORY_AVAILABLE;
 	  break;
	  
 	default:
 	  mmap_entry->type = MULTIBOOT_MEMORY_RESERVED;
 	  break;
 	}
      mmap_entry->size = sizeof (struct multiboot_mmap_entry) - sizeof (mmap_entry->size);
      mmap_entry++;

      return 0;
    }

  grub_mmap_iterate (hook);
}

static grub_err_t
set_video_mode (void)
{
  grub_err_t err;
  const char *modevar;

  if (accepts_video || !HAS_VGA_TEXT)
    {
      modevar = grub_env_get ("gfxpayload");
      if (! modevar || *modevar == 0)
	err = grub_video_set_mode (DEFAULT_VIDEO_MODE, 0);
      else
	{
	  char *tmp;
	  tmp = grub_malloc (grub_strlen (modevar)
			     + sizeof (DEFAULT_VIDEO_MODE) + 1);
	  if (! tmp)
	    return grub_errno;
	  grub_sprintf (tmp, "%s;" DEFAULT_VIDEO_MODE, modevar);
	  err = grub_video_set_mode (tmp, 0);
	  grub_free (tmp);
	}
    }
  else
    err = grub_video_set_mode ("text", 0);

  return err;
}

static grub_err_t
retrieve_video_parameters (struct multiboot_info *mbi,
			   grub_uint8_t *ptrorig, grub_uint32_t ptrdest)
{
  grub_err_t err;
  struct grub_video_mode_info mode_info;
  void *framebuffer;
  grub_video_driver_id_t driv_id;
  struct grub_video_palette_data palette[256];

  err = set_video_mode ();
  if (err)
    {
      grub_print_error ();
      grub_errno = GRUB_ERR_NONE;
    }

  grub_video_get_palette (0, ARRAY_SIZE (palette), palette);

  driv_id = grub_video_get_driver_id ();
  if (driv_id == GRUB_VIDEO_DRIVER_NONE)
    return GRUB_ERR_NONE;

  err = grub_video_get_info_and_fini (&mode_info, &framebuffer);
  if (err)
    return err;

  mbi->framebuffer_addr = (grub_addr_t) framebuffer;
  mbi->framebuffer_pitch = mode_info.pitch;

  mbi->framebuffer_width = mode_info.width;
  mbi->framebuffer_height = mode_info.height;

  mbi->framebuffer_bpp = mode_info.bpp;
      
  if (mode_info.mode_type & GRUB_VIDEO_MODE_TYPE_INDEX_COLOR)
    {
      struct multiboot_color *mb_palette;
      unsigned i;
      mbi->framebuffer_type = MULTIBOOT_FRAMEBUFFER_TYPE_INDEXED;
      mbi->framebuffer_palette_addr = ptrdest;
      mbi->framebuffer_palette_num_colors = mode_info.number_of_colors;
      if (mbi->framebuffer_palette_num_colors > ARRAY_SIZE (palette))
	mbi->framebuffer_palette_num_colors = ARRAY_SIZE (palette);
      mb_palette = (struct multiboot_color *) ptrorig;
      for (i = 0; i < mbi->framebuffer_palette_num_colors; i++)
	{
	  mb_palette[i].red = palette[i].r;
	  mb_palette[i].green = palette[i].g;
	  mb_palette[i].blue = palette[i].b;
	}
      ptrorig += mbi->framebuffer_palette_num_colors
	* sizeof (struct multiboot_color);
      ptrdest += mbi->framebuffer_palette_num_colors
	* sizeof (struct multiboot_color);
    }
  else
    {
      mbi->framebuffer_type = MULTIBOOT_FRAMEBUFFER_TYPE_RGB;
      mbi->framebuffer_red_field_position = mode_info.green_field_pos;
      mbi->framebuffer_red_mask_size = mode_info.green_mask_size;
      mbi->framebuffer_green_field_position = mode_info.green_field_pos;
      mbi->framebuffer_green_mask_size = mode_info.green_mask_size;
      mbi->framebuffer_blue_field_position = mode_info.blue_field_pos;
      mbi->framebuffer_blue_mask_size = mode_info.blue_mask_size;
    }

  mbi->flags |= MULTIBOOT_INFO_FRAMEBUFFER_INFO;

  return GRUB_ERR_NONE;
}

grub_err_t
grub_multiboot_make_mbi (grub_uint32_t *target)
{
  struct multiboot_info *mbi;
  struct multiboot_mod_list *modlist;
  unsigned i;
  struct module *cur;
  grub_size_t mmap_size;
<<<<<<< HEAD
  grub_uint8_t *ptrorig; 
  grub_addr_t ptrdest;
  grub_err_t err;
  grub_size_t bufsize;
=======
  grub_err_t err;
>>>>>>> a0b766fc

  bufsize = grub_multiboot_get_mbi_size ();

  err = grub_relocator_alloc_chunk_align (grub_multiboot_relocator, 
					  (void **) &ptrorig, &ptrdest,
					  0, 0xffffffff - bufsize,
					  bufsize, 4,
					  GRUB_RELOCATOR_PREFERENCE_NONE);
  if (err)
    return err;

  *target = ptrdest;

  mbi = (struct multiboot_info *) ptrorig;
  ptrorig += sizeof (*mbi);
  ptrdest += sizeof (*mbi);
  grub_memset (mbi, 0, sizeof (*mbi));

  grub_memcpy (ptrorig, cmdline, cmdline_size);
  mbi->flags |= MULTIBOOT_INFO_CMDLINE;
  mbi->cmdline = ptrdest;
  ptrorig += ALIGN_UP (cmdline_size, 4);
  ptrdest += ALIGN_UP (cmdline_size, 4);

  grub_memcpy (ptrorig, PACKAGE_STRING, sizeof(PACKAGE_STRING));
  mbi->flags |= MULTIBOOT_INFO_BOOT_LOADER_NAME;
  mbi->boot_loader_name = ptrdest;
  ptrorig += ALIGN_UP (sizeof(PACKAGE_STRING), 4);
  ptrdest += ALIGN_UP (sizeof(PACKAGE_STRING), 4);

  if (modcnt)
    {
      mbi->flags |= MULTIBOOT_INFO_MODS;
      mbi->mods_addr = ptrdest;
      mbi->mods_count = modcnt;
      modlist = (struct multiboot_mod_list *) ptrorig;
      ptrorig += modcnt * sizeof (struct multiboot_mod_list);
      ptrdest += modcnt * sizeof (struct multiboot_mod_list);

      for (i = 0, cur = modules; i < modcnt; i++, cur = cur->next)
	{
	  modlist[i].mod_start = cur->start;
	  modlist[i].mod_end = modlist[i].mod_start + cur->size;
	  modlist[i].cmdline = ptrdest;
	  grub_memcpy (ptrorig, cur->cmdline, cur->cmdline_size);
	  ptrorig += ALIGN_UP (cur->cmdline_size, 4);
	  ptrdest += ALIGN_UP (cur->cmdline_size, 4);
	}
    }
  else
    {
      mbi->mods_addr = 0;
      mbi->mods_count = 0;
    }

  mmap_size = grub_get_multiboot_mmap_len (); 
  grub_fill_multiboot_mmap ((struct multiboot_mmap_entry *) ptrorig);
  mbi->mmap_length = mmap_size;
  mbi->mmap_addr = ptrdest;
  mbi->flags |= MULTIBOOT_INFO_MEM_MAP;
  ptrorig += mmap_size;
  ptrdest += mmap_size;

  /* Convert from bytes to kilobytes.  */
  mbi->mem_lower = grub_mmap_get_lower () / 1024;
  mbi->mem_upper = grub_mmap_get_upper () / 1024;
  mbi->flags |= MULTIBOOT_INFO_MEMORY;

  if (bootdev_set)
    {
      mbi->boot_device = bootdev;
      mbi->flags |= MULTIBOOT_INFO_BOOTDEV;
    }

<<<<<<< HEAD
  if (elf_sec_num)
    {
      mbi->u.elf_sec.addr = ptrdest;
      grub_memcpy (ptrorig, elf_sections, elf_sec_entsize * elf_sec_num);
      mbi->u.elf_sec.num = elf_sec_num;
      mbi->u.elf_sec.size = elf_sec_entsize;
      mbi->u.elf_sec.shndx = elf_sec_shstrndx;

      mbi->flags |= MULTIBOOT_INFO_ELF_SHDR;
=======
  err = retrieve_video_parameters (mbi, ptrorig, ptrdest);
  if (err)
    {
      grub_print_error ();
      grub_errno = GRUB_ERR_NONE;
>>>>>>> a0b766fc
    }

  return GRUB_ERR_NONE;
}

void
grub_multiboot_add_elfsyms (grub_size_t num, grub_size_t entsize,
			    unsigned shndx, void *data)
{
  elf_sec_num = num;
  elf_sec_shstrndx = shndx;
  elf_sec_entsize = entsize;
  elf_sections = data;
}

void
grub_multiboot_free_mbi (void)
{
  struct module *cur, *next;

  cmdline_size = 0;
  total_modcmd = 0;
  modcnt = 0;
  grub_free (cmdline);
  cmdline = NULL;
  bootdev_set = 0;

  for (cur = modules; cur; cur = next)
    {
      next = cur->next;
      grub_free (cur->cmdline);
      grub_free (cur);
    }
  modules = NULL;
  modules_last = NULL;

  grub_free (elf_sections);
  elf_sections = NULL;
  elf_sec_entsize = 0;
  elf_sec_num = 0;
}

grub_err_t
grub_multiboot_init_mbi (int argc, char *argv[])
{
  grub_ssize_t len = 0;
  char *p;
  int i;

  grub_multiboot_free_mbi ();

  for (i = 0; i < argc; i++)
    len += grub_strlen (argv[i]) + 1;
  if (len == 0)
    len = 1;

  cmdline = p = grub_malloc (len);
  if (! cmdline)
    return grub_errno;
  cmdline_size = len;

  for (i = 0; i < argc; i++)
    {
      p = grub_stpcpy (p, argv[i]);
      *(p++) = ' ';
    }

  /* Remove the space after the last word.  */
  if (p != cmdline)
    p--;
  *p = '\0';

  return GRUB_ERR_NONE;
}

grub_err_t
grub_multiboot_add_module (grub_addr_t start, grub_size_t size,
			   int argc, char *argv[])
{
  struct module *newmod;
  char *p;
  grub_ssize_t len = 0;
  int i;

  newmod = grub_malloc (sizeof (*newmod));
  if (!newmod)
    return grub_errno;
  newmod->start = start;
  newmod->size = size;

  for (i = 0; i < argc; i++)
    len += grub_strlen (argv[i]) + 1;

  if (len == 0)
    len = 1;

  newmod->cmdline = p = grub_malloc (len);
  if (! newmod->cmdline)
    {
      grub_free (newmod);
      return grub_errno;
    }
  newmod->cmdline_size = len;
  total_modcmd += ALIGN_UP (len, 4);

  for (i = 0; i < argc; i++)
    {
      p = grub_stpcpy (p, argv[i]);
      *(p++) = ' ';
    }

  /* Remove the space after the last word.  */
  if (p != newmod->cmdline)
    p--;
  *p = '\0';

  if (modules_last)
    modules_last->next = newmod;
  else
    {
      modules = newmod;
      modules_last->next = NULL;
    }
  modules_last = newmod;

  modcnt++;

  return GRUB_ERR_NONE;
}

void
grub_multiboot_set_bootdev (void)
{
  char *p;
  grub_uint32_t biosdev, slice = ~0, part = ~0;
  grub_device_t dev;

#ifdef GRUB_MACHINE_PCBIOS
  biosdev = grub_get_root_biosnumber ();
#else
  biosdev = 0xffffffff;
#endif

  dev = grub_device_open (0);
  if (dev && dev->disk && dev->disk->partition)
    {

      p = dev->disk->partition->partmap->get_name (dev->disk->partition);
      if (p)
	{
	  if ((p[0] >= '0') && (p[0] <= '9'))
	    {
	      slice = grub_strtoul (p, &p, 0) - 1;

	      if ((p) && (p[0] == ','))
		p++;
	    }

	  if ((p[0] >= 'a') && (p[0] <= 'z'))
	    part = p[0] - 'a';
	}
    }
  if (dev)
    grub_device_close (dev);

  bootdev = ((biosdev & 0xff) << 24) | ((slice & 0xff) << 16) 
    | ((part & 0xff) << 8) | 0xff;
  bootdev_set = 1;
}<|MERGE_RESOLUTION|>--- conflicted
+++ resolved
@@ -28,9 +28,7 @@
 #include <grub/mm.h>
 #include <grub/misc.h>
 #include <grub/env.h>
-<<<<<<< HEAD
 #include <grub/relocator.h>
-=======
 #include <grub/video.h>
 
 #if defined (GRUB_MACHINE_PCBIOS) || defined (GRUB_MACHINE_COREBOOT) || defined (GRUB_MACHINE_QEMU)
@@ -41,7 +39,6 @@
 #define DEFAULT_VIDEO_MODE "auto"
 #define HAS_VGA_TEXT 0
 #endif
->>>>>>> a0b766fc
 
 struct module
 {
@@ -59,11 +56,9 @@
 static char *cmdline = NULL;
 static grub_uint32_t bootdev;
 static int bootdev_set;
-<<<<<<< HEAD
 static grub_size_t elf_sec_num, elf_sec_entsize;
 static unsigned elf_sec_shstrndx;
 static void *elf_sections;
-=======
 static int accepts_video;
 
 void
@@ -71,7 +66,6 @@
 {
   accepts_video = val;
 }
->>>>>>> a0b766fc
 
 /* Return the length of the Multiboot mmap that will be needed to allocate
    our platform's map.  */
@@ -100,11 +94,8 @@
   return sizeof (struct multiboot_info) + ALIGN_UP (cmdline_size, 4)
     + modcnt * sizeof (struct multiboot_mod_list) + total_modcmd
     + ALIGN_UP (sizeof(PACKAGE_STRING), 4) + grub_get_multiboot_mmap_len ()
-<<<<<<< HEAD
-    + elf_sec_entsize * elf_sec_num;
-=======
+    + elf_sec_entsize * elf_sec_num
     + 256 * sizeof (struct multiboot_color);
->>>>>>> a0b766fc
 }
 
 /* Fill previously allocated Multiboot mmap.  */
@@ -147,7 +138,7 @@
     {
       modevar = grub_env_get ("gfxpayload");
       if (! modevar || *modevar == 0)
-	err = grub_video_set_mode (DEFAULT_VIDEO_MODE, 0);
+	err = grub_video_set_mode (DEFAULT_VIDEO_MODE, 0, 0);
       else
 	{
 	  char *tmp;
@@ -156,12 +147,12 @@
 	  if (! tmp)
 	    return grub_errno;
 	  grub_sprintf (tmp, "%s;" DEFAULT_VIDEO_MODE, modevar);
-	  err = grub_video_set_mode (tmp, 0);
+	  err = grub_video_set_mode (tmp, 0, 0);
 	  grub_free (tmp);
 	}
     }
   else
-    err = grub_video_set_mode ("text", 0);
+    err = grub_video_set_mode ("text", 0, 0);
 
   return err;
 }
@@ -246,14 +237,10 @@
   unsigned i;
   struct module *cur;
   grub_size_t mmap_size;
-<<<<<<< HEAD
   grub_uint8_t *ptrorig; 
   grub_addr_t ptrdest;
   grub_err_t err;
   grub_size_t bufsize;
-=======
-  grub_err_t err;
->>>>>>> a0b766fc
 
   bufsize = grub_multiboot_get_mbi_size ();
 
@@ -328,7 +315,6 @@
       mbi->flags |= MULTIBOOT_INFO_BOOTDEV;
     }
 
-<<<<<<< HEAD
   if (elf_sec_num)
     {
       mbi->u.elf_sec.addr = ptrdest;
@@ -338,13 +324,13 @@
       mbi->u.elf_sec.shndx = elf_sec_shstrndx;
 
       mbi->flags |= MULTIBOOT_INFO_ELF_SHDR;
-=======
+    }
+
   err = retrieve_video_parameters (mbi, ptrorig, ptrdest);
   if (err)
     {
       grub_print_error ();
       grub_errno = GRUB_ERR_NONE;
->>>>>>> a0b766fc
     }
 
   return GRUB_ERR_NONE;
