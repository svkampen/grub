/* handler.c - commands to list or select handlers */
/*
 *  GRUB  --  GRand Unified Bootloader
 *  Copyright (C) 2009  Free Software Foundation, Inc.
 *
 *  GRUB is free software: you can redistribute it and/or modify
 *  it under the terms of the GNU General Public License as published by
 *  the Free Software Foundation, either version 3 of the License, or
 *  (at your option) any later version.
 *
 *  GRUB is distributed in the hope that it will be useful,
 *  but WITHOUT ANY WARRANTY; without even the implied warranty of
 *  MERCHANTABILITY or FITNESS FOR A PARTICULAR PURPOSE.  See the
 *  GNU General Public License for more details.
 *
 *  You should have received a copy of the GNU General Public License
 *  along with GRUB.  If not, see <http://www.gnu.org/licenses/>.
 */

#include <grub/dl.h>
#include <grub/err.h>
#include <grub/misc.h>
#include <grub/term.h>
#include <grub/handler.h>
#include <grub/command.h>
#include <grub/i18n.h>

static grub_err_t
grub_cmd_handler (struct grub_command *cmd __attribute__ ((unused)),
		  int argc, char **args)
{
  void *curr_item = 0;
  grub_handler_class_t head;

  auto int list_item (grub_named_list_t item);
  int list_item (grub_named_list_t item)
    {
      if (item == curr_item)
	grub_putchar ('*');

      grub_printf ("%s\n", item->name);

      return 0;
    }

  head = grub_handler_class_list;
  if (argc == 0)
    {
      grub_list_iterate (GRUB_AS_LIST (head), (grub_list_hook_t) list_item);
    }
  else
    {
      char *class_name;
      grub_handler_class_t class;

      class_name = args[0];
      argc--;
      args++;

      class = grub_named_list_find (GRUB_AS_NAMED_LIST (head), class_name);
      if (! class)
	return grub_error (GRUB_ERR_FILE_NOT_FOUND, "class not found");

      if (argc == 0)
	{
	  curr_item = class->cur_handler;
	  grub_list_iterate (GRUB_AS_LIST (class->handler_list),
			     (grub_list_hook_t) list_item);
	}
      else
	{
	  grub_handler_t handler;

	  handler =
	    grub_named_list_find (GRUB_AS_NAMED_LIST (class->handler_list),
				  args[0]);

	  if (! handler)
	    return grub_error (GRUB_ERR_FILE_NOT_FOUND, "handler not found");

	  grub_handler_set_current (class, handler);
	}
    }

  return 0;
}

static grub_command_t cmd_handler;

GRUB_MOD_INIT(handler)
{
  cmd_handler =
    grub_register_command ("handler", grub_cmd_handler,
<<<<<<< HEAD
			   "handler [class [handler]]",
			   "List or select a handler.");
=======
			   N_("[class [handler]]"),
			   N_("List or select a handler."));
  cmd_terminal_input =
    grub_register_command ("terminal_input", grub_cmd_handler,
			   N_("[handler]"),
			   N_("List or select an input terminal."));
  cmd_terminal_output =
    grub_register_command ("terminal_output", grub_cmd_handler,
			   N_("[handler]"),
			   N_("List or select an output terminal."));
>>>>>>> a1368118
}

GRUB_MOD_FINI(handler)
{
  grub_unregister_command (cmd_handler);
}<|MERGE_RESOLUTION|>--- conflicted
+++ resolved
@@ -91,21 +91,8 @@
 {
   cmd_handler =
     grub_register_command ("handler", grub_cmd_handler,
-<<<<<<< HEAD
-			   "handler [class [handler]]",
-			   "List or select a handler.");
-=======
 			   N_("[class [handler]]"),
 			   N_("List or select a handler."));
-  cmd_terminal_input =
-    grub_register_command ("terminal_input", grub_cmd_handler,
-			   N_("[handler]"),
-			   N_("List or select an input terminal."));
-  cmd_terminal_output =
-    grub_register_command ("terminal_output", grub_cmd_handler,
-			   N_("[handler]"),
-			   N_("List or select an output terminal."));
->>>>>>> a1368118
 }
 
 GRUB_MOD_FINI(handler)
