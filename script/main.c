--- conflicted
+++ resolved
@@ -39,25 +39,21 @@
     }
 
   return grub_errno;
-<<<<<<< HEAD
 }
 
-static struct grub_parser grub_sh_parser =
-  {
-    .name = "grub",
-    .parse_line = grub_normal_parse_line
-  };
+static grub_command_t cmd_break;
 
-GRUB_MOD_INIT(sh)
+void
+grub_script_init (void)
 {
-  grub_parser_register ("grub", &grub_sh_parser);
-  grub_register_command ("break", grub_script_break,
-			 N_("[n]"), N_("Exit from loops"));
+  cmd_break = grub_register_command ("break", grub_script_break,
+				     N_("[n]"), N_("Exit from loops"));
 }
 
-GRUB_MOD_FINI(sh)
+void
+grub_script_fini (void)
 {
-  grub_parser_unregister (&grub_sh_parser);
-=======
->>>>>>> 95af2549
+  if (cmd_break)
+    grub_unregister_command (cmd_break);
+  cmd_break = 0;
 }