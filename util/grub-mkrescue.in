#! /bin/sh -e

# Make GRUB rescue image
# Copyright (C) 1999,2000,2001,2002,2003,2004,2005,2006,2007,2008,2009  Free Software Foundation, Inc.
#
# GRUB is free software: you can redistribute it and/or modify
# it under the terms of the GNU General Public License as published by
# the Free Software Foundation, either version 3 of the License, or
# (at your option) any later version.
#
# GRUB is distributed in the hope that it will be useful,
# but WITHOUT ANY WARRANTY; without even the implied warranty of
# MERCHANTABILITY or FITNESS FOR A PARTICULAR PURPOSE.  See the
# GNU General Public License for more details.
#
# You should have received a copy of the GNU General Public License
# along with GRUB.  If not, see <http://www.gnu.org/licenses/>.

# Initialize some variables.
transform="@program_transform_name@"

prefix=@prefix@
exec_prefix=@exec_prefix@
bindir=@bindir@
libdir=@libdir@
PACKAGE_NAME=@PACKAGE_NAME@
PACKAGE_TARNAME=@PACKAGE_TARNAME@
PACKAGE_VERSION=@PACKAGE_VERSION@
target_cpu=@target_cpu@
native_platform=@platform@
pkglib_DATA="@pkglib_DATA@"

coreboot_dir=${libdir}/$(echo ${PACKAGE_TARNAME} | sed ${transform})/${target_cpu}-coreboot
pc_dir=${libdir}/$(echo ${PACKAGE_TARNAME} | sed ${transform})/${target_cpu}-pc
efi32_dir=${libdir}/$(echo ${PACKAGE_TARNAME} | sed ${transform})/i386-efi
efi64_dir=${libdir}/$(echo ${PACKAGE_TARNAME} | sed ${transform})/x86_64-efi

# Usage: usage
# Print the usage.
usage () {
    cat <<EOF
Usage: $0 [OPTION] SOURCE...
Make GRUB rescue image.

  -h, --help              print this message and exit
  -v, --version           print the version information and exit
  --modules=MODULES       pre-load specified modules MODULES
  --output=FILE           save output in FILE [required]

$0 generates a bootable rescue image with specified source files or directories.

Report bugs to <bug-grub@gnu.org>.
EOF
}

# Check the arguments.
for option in "$@"; do
    case "$option" in
    -h | --help)
	usage
	exit 0 ;;
    -v | --version)
	echo "$0 (GNU GRUB ${PACKAGE_VERSION})"
	exit 0 ;;
    --modules=*)
	modules=`echo "$option" | sed 's/--modules=//'` ;;
    --output=*)
	output_image=`echo "$option" | sed 's/--output=//'` ;;
    # Intentionally undocumented
    --override-directory=*)
	override_dir=`echo "${option}/" | sed 's/--override-directory=//'`
	PATH=${override_dir}:$PATH
	export PATH
	;;
    -*)
	echo "Unrecognized option \`$option'" 1>&2
	usage
	exit 1
	;;
    *)
	source="${source} ${option}" ;;
    esac
done

if [ "x${output_image}" = x ] ; then
  echo "output file must be given" >&2
  usage
  exit 1
fi

if test "x$TMP" != x; then
  MKTEMP_TEMPLATE="$TMP/grub-mkrescue.XXXXXXXXXX"
elif test "x$TEMP" != x; then
  MKTEMP_TEMPLATE="$TEMP/grub-mkrescue.XXXXXXXXXX"
else
  MKTEMP_TEMPLATE="/tmp/grub-mkrescue.XXXXXXXXXX"
fi

iso9660_dir=`mktemp -d "$MKTEMP_TEMPLATE"`
mkdir -p ${iso9660_dir}/boot/grub

process_input_dir ()
{
    input_dir="$1"
    platform="$2"
    mkdir -p ${iso9660_dir}/boot/grub/${target_cpu}-${platform}
    for file in ${input_dir}/*.mod; do
        if test -f "$file"; then
            cp -f "$file" ${iso9660_dir}/boot/grub/${target_cpu}-${platform}/
        fi
    done
    for file in ${pkglib_DATA}; do
	if test -f "${input_dir}/${file}"; then
            cp -f "${input_dir}/${file}" ${iso9660_dir}/boot/grub/${target_cpu}-${platform}/
	fi
    done

    mkdir -p ${iso9660_dir}/boot/grub/locale
    for file in ${input_dir}/po/*.mo; do
        if test -f "$file"; then
	    cp -f "$file" ${iso9660_dir}/boot/grub/locale/
	fi
    done
}

if [ "${override_dir}" = "" ] ; then
    if test -e "${coreboot_dir}" ; then
        process_input_dir ${coreboot_dir} coreboot
    fi
    if test -e "${pc_dir}" ; then
        process_input_dir ${pc_dir} pc
    fi
    if test -e "${efi32_dir}" ; then
        process_input_dir ${efi32_dir} efi32
    fi
    if test -e "${efi64_dir}" ; then
        process_input_dir ${efi64_dir} efi64
    fi
else
    process_input_dir ${override_dir} ${native_platform}
    coreboot_dir=
    pc_dir=
    efi32_dir=
    efi64_dir=
    case "${target_cpu}-${native_platform}" in
        i386-coreboot) coreboot_dir=${override_dir} ;;
        i386-pc) pc_dir=${override_dir} ;;
	i386-efi) efi32_dir=${override_dir} ;;
	x86_64-efi) efi64_dir=${override_dir} ;;
    esac
fi

# obtain date-based UUID
iso_uuid=$(date -u +%Y-%m-%d-%H-%M-%S-00)
grub_mkisofs_arguments="${grub_mkisofs_arguments} --modification-date=$(echo ${iso_uuid} | sed -e s/-//g)"

# build coreboot core.img
if test -e "${coreboot_dir}" ; then
    echo "Enabling coreboot support ..."
    memdisk_img=`mktemp "$MKTEMP_TEMPLATE"`
    memdisk_dir=`mktemp -d "$MKTEMP_TEMPLATE"`
    mkdir -p ${memdisk_dir}/boot/grub

    modules="$(cat ${coreboot_dir}/partmap.lst) ${modules}"
    cat << EOF > ${memdisk_dir}/boot/grub/grub.cfg
search --fs-uuid --set ${iso_uuid}
set prefix=(\${root})/boot/grub/${target_cpu}-coreboot
EOF
    (for i in ${modules} ; do
        echo "insmod $i"
    done ; \
    echo "source /boot/grub/grub.cfg") \
    > ${iso9660_dir}/boot/grub/i386-coreboot/grub.cfg

    tar -C ${memdisk_dir} -cf ${memdisk_img} boot
    rm -rf ${memdisk_dir}
    grub-mkimage -O i386-coreboot -d ${coreboot_dir}/ -m ${memdisk_img} -o ${iso9660_dir}/boot/multiboot.img \
        memdisk tar search iso9660 configfile sh \
        ata at_keyboard
    rm -f ${memdisk_img}
fi

# build BIOS core.img
if test -e "${pc_dir}" ; then
    echo "Enabling BIOS support ..."
    core_img=`mktemp "$MKTEMP_TEMPLATE"`
    grub-mkimage -O i386-pc -d ${pc_dir}/ -O i386-pc -o ${core_img} --prefix=/boot/grub/i386-pc \
        iso9660 biosdisk
    cat ${pc_dir}/cdboot.img ${core_img} > ${iso9660_dir}/boot/grub/i386-pc/eltorito.img

    embed_img=`mktemp "$MKTEMP_TEMPLATE"`
    cat ${pc_dir}/boot.img ${core_img} > ${embed_img}

    rm -f ${core_img}

    modules="$(cat ${pc_dir}/partmap.lst) ${modules}"
    (for i in ${modules} ; do
        echo "insmod $i"
    done ; \
    echo "source /boot/grub/grub.cfg") \
    > ${iso9660_dir}/boot/grub/i386-pc/grub.cfg

    grub_mkisofs_arguments="${grub_mkisofs_arguments} -b boot/grub/i386-pc/eltorito.img -no-emul-boot -boot-info-table \
		--embedded-boot ${embed_img}"
fi

if test -e "${efi64_dir}" || test -e "${efi32_dir}"; then
    efi_dir=`mktemp -d "$MKTEMP_TEMPLATE"`
    mkdir -p "${efi_dir}/efi/boot"
else
    efi_dir=
fi

# build bootx64.efi
if test -e "${efi64_dir}" ; then
<<<<<<< HEAD
    echo "Generates bootx64.efi"
    grub-mkimage -d "${efi64_dir}" -o "${efi_dir}"/efi/boot/bootx64.efi --prefix=/boot/grub/x86_64-efi \
        search iso9660 configfile sh 
=======
    echo "Enabling EFI64 support ..."
    memdisk_img=`mktemp "$MKTEMP_TEMPLATE"`
    memdisk_dir=`mktemp -d "$MKTEMP_TEMPLATE"`
    mkdir -p ${memdisk_dir}/boot/grub

    cat << EOF > ${memdisk_dir}/boot/grub/grub.cfg
search --fs-uuid --set ${iso_uuid}
set prefix=(\${root})/boot/grub/${target_cpu}-efi
EOF

    tar -C ${memdisk_dir} -cf ${memdisk_img} boot
    rm -rf ${memdisk_dir}

    grub-mkimage -O x86_64-efi -d "${efi64_dir}" -m "${memdisk_img}" -o "${efi_dir}"/efi/boot/bootx64.efi --prefix='(memdisk)/boot/grub' \
        search iso9660 configfile sh memdisk tar
    rm -f ${memdisk_img}
>>>>>>> 2ba12b33

    modules="$(cat "${efi64_dir}"/partmap.lst) ${modules}"
    (for i in ${modules} ; do
        echo "insmod $i"
    done ; \
    echo "source /boot/grub/grub.cfg") \
    > "${iso9660_dir}"/boot/grub/x86_64-efi/grub.cfg
fi

if test x"${efi_dir}" != x; then
    mformat -C -f 2880 -L 16 -i "${iso9660_dir}"/efi.img ::
    mcopy -s -i "${iso9660_dir}"/efi.img ${efi_dir}/efi ::/
    grub_mkisofs_arguments="${grub_mkisofs_arguments} --efi-boot efi.img"
fi

# build iso image
xorriso -pathspecs on -as mkisofs ${grub_mkisofs_arguments} --protective-msdos-label -o ${output_image} -r ${iso9660_dir} ${source}
rm -rf ${iso9660_dir}

rm -f ${embed_img}

exit 0<|MERGE_RESOLUTION|>--- conflicted
+++ resolved
@@ -213,11 +213,6 @@
 
 # build bootx64.efi
 if test -e "${efi64_dir}" ; then
-<<<<<<< HEAD
-    echo "Generates bootx64.efi"
-    grub-mkimage -d "${efi64_dir}" -o "${efi_dir}"/efi/boot/bootx64.efi --prefix=/boot/grub/x86_64-efi \
-        search iso9660 configfile sh 
-=======
     echo "Enabling EFI64 support ..."
     memdisk_img=`mktemp "$MKTEMP_TEMPLATE"`
     memdisk_dir=`mktemp -d "$MKTEMP_TEMPLATE"`
@@ -234,7 +229,6 @@
     grub-mkimage -O x86_64-efi -d "${efi64_dir}" -m "${memdisk_img}" -o "${efi_dir}"/efi/boot/bootx64.efi --prefix='(memdisk)/boot/grub' \
         search iso9660 configfile sh memdisk tar
     rm -f ${memdisk_img}
->>>>>>> 2ba12b33
 
     modules="$(cat "${efi64_dir}"/partmap.lst) ${modules}"
     (for i in ${modules} ; do
