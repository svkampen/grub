/* grub-script-check.c - check grub script file for syntax errors */
/*
 *  GRUB  --  GRand Unified Bootloader
 *  Copyright (C) 2009,2010  Free Software Foundation, Inc.
 *
 *  GRUB is free software: you can redistribute it and/or modify
 *  it under the terms of the GNU General Public License as published by
 *  the Free Software Foundation, either version 3 of the License, or
 *  (at your option) any later version.
 *
 *  GRUB is distributed in the hope that it will be useful,
 *  but WITHOUT ANY WARRANTY; without even the implied warranty of
 *  MERCHANTABILITY or FITNESS FOR A PARTICULAR PURPOSE.  See the
 *  GNU General Public License for more details.
 *
 *  You should have received a copy of the GNU General Public License
 *  along with GRUB.  If not, see <http://www.gnu.org/licenses/>.
 */

#include <config.h>
#include <grub/types.h>
#include <grub/mm.h>
#include <grub/misc.h>
#include <grub/emu/misc.h>
#include <grub/util/misc.h>
#include <grub/i18n.h>
#include <grub/parser.h>
#include <grub/script_sh.h>

#define _GNU_SOURCE	1

#include <ctype.h>
#include <errno.h>
#include <stdio.h>
#include <stdlib.h>
#include <string.h>
#include <getopt.h>

#include "progname.h"

<<<<<<< HEAD
void 
grub_xputs_real (const char *str)
{
  fputs (str, stdout);
}

void (*grub_xputs) (const char *str) = grub_xputs_real;

int
grub_getkey (void)
{
  return -1;
}

void
grub_refresh (void)
{
  fflush (stdout);
}

grub_err_t
grub_script_break (grub_command_t cmd __attribute__((unused)),
		   int argc __attribute__((unused)),
		   char *argv[] __attribute__((unused)))
{
  return 0;
}

grub_err_t
grub_script_shift (grub_command_t cmd __attribute__((unused)),
		   int argc __attribute__((unused)),
		   char *argv[] __attribute__((unused)))
{
  return 0;
}

grub_err_t
grub_script_setparams (grub_command_t cmd __attribute__((unused)),
		       int argc __attribute__((unused)),
		       char *argv[] __attribute__((unused)))
{
  return 0;
}

char *
grub_script_execute_argument_to_string (struct grub_script_arg *arg __attribute__ ((unused)))
{
  return 0;
}

grub_err_t
grub_script_execute_cmdline (struct grub_script_cmd *cmd __attribute__ ((unused)))
{
  return 0;
}

grub_err_t
grub_script_execute_cmdlist (struct grub_script_cmd *cmd __attribute__ ((unused)))
{
  return 0;
}

grub_err_t
grub_script_execute_cmdif (struct grub_script_cmd *cmd __attribute__ ((unused)))
{
  return 0;
}

grub_err_t
grub_script_execute_cmdfor (struct grub_script_cmd *cmd __attribute__ ((unused)))
{
  return 0;
}

grub_err_t
grub_script_execute_cmdwhile (struct grub_script_cmd *cmd __attribute__ ((unused)))
{
  return 0;
}

grub_err_t
grub_script_execute (struct grub_script *script)
{
  if (script == 0 || script->cmd == 0)
    return 0;

  return script->cmd->exec (script->cmd);
}

=======
>>>>>>> 928bad47
static struct option options[] =
  {
    {"help", no_argument, 0, 'h'},
    {"version", no_argument, 0, 'V'},
    {"verbose", no_argument, 0, 'v'},
    {0, 0, 0, 0}
  };

static void
usage (int status)
{
  if (status)
    fprintf (stderr,
	     "Try ``%s --help'' for more information.\n", program_name);
  else
    printf ("\
Usage: %s [PATH]\n\
\n\
Checks GRUB script configuration file for syntax errors.\n\
\n\
  -h, --help                display this message and exit\n\
  -V, --version             print version information and exit\n\
  -v, --verbose             print the script as it is being processed\n\
\n\
Report bugs to <%s>.\n\
", program_name,
	    PACKAGE_BUGREPORT);
  exit (status);
}

int
main (int argc, char *argv[])
{
  char *argument;
  char *input;
  FILE *file = 0;
  int verbose = 0;
  int found_input = 0;
  struct grub_script *script = NULL;

  auto grub_err_t get_config_line (char **line, int cont);
  grub_err_t get_config_line (char **line, int cont __attribute__ ((unused)))
  {
    int i;
    char *cmdline = 0;
    size_t len = 0;
    ssize_t read;

    read = getline(&cmdline, &len, (file ?: stdin));
    if (read == -1)
      {
	*line = 0;
	grub_errno = GRUB_ERR_READ_ERROR;

	if (cmdline)
	  free (cmdline);
	return grub_errno;
      }

    if (verbose)
      grub_printf("%s", cmdline);

    for (i = 0; cmdline[i] != '\0'; i++)
      {
	/* Replace tabs and carriage returns with spaces.  */
	if (cmdline[i] == '\t' || cmdline[i] == '\r')
	  cmdline[i] = ' ';

	/* Replace '\n' with '\0'.  */
	if (cmdline[i] == '\n')
	  cmdline[i] = '\0';
      }

    *line = grub_strdup (cmdline);

    free (cmdline);
    return 0;
  }

  set_program_name (argv[0]);
  grub_util_init_nls ();

  /* Check for options.  */
  while (1)
    {
      int c = getopt_long (argc, argv, "hvV", options, 0);

      if (c == -1)
	break;
      else
	switch (c)
	  {
	  case 'h':
	    usage (0);
	    break;

	  case 'V':
	    printf ("%s (%s) %s\n", program_name, PACKAGE_NAME, PACKAGE_VERSION);
	    return 0;

	  case 'v':
	    verbose = 1;
	    break;

	  default:
	    usage (1);
	    break;
	  }
    }

  /* Obtain ARGUMENT.  */
  if (optind >= argc)
    {
      file = 0; /* read from stdin */
    }
  else if (optind + 1 != argc)
    {
      fprintf (stderr, "Unknown extra argument `%s'.\n", argv[optind + 1]);
      usage (1);
    }
  else
    {
      argument = argv[optind];
      file = fopen (argument, "r");
      if (! file)
	{
	  fprintf (stderr, "%s: %s: %s\n", program_name, argument, strerror(errno));
	  usage (1);
	}
    }

  do
    {
      input = 0;
      get_config_line(&input, 0);
      if (! input) 
	break;
      found_input = 1;

      script = grub_script_parse (input, get_config_line);
      if (script)
	{
	  grub_script_execute (script);
	  grub_script_free (script);
	}

      grub_free (input);
    } while (script != 0);

  if (file) fclose (file);

  return (found_input && script == 0);
}<|MERGE_RESOLUTION|>--- conflicted
+++ resolved
@@ -38,98 +38,6 @@
 
 #include "progname.h"
 
-<<<<<<< HEAD
-void 
-grub_xputs_real (const char *str)
-{
-  fputs (str, stdout);
-}
-
-void (*grub_xputs) (const char *str) = grub_xputs_real;
-
-int
-grub_getkey (void)
-{
-  return -1;
-}
-
-void
-grub_refresh (void)
-{
-  fflush (stdout);
-}
-
-grub_err_t
-grub_script_break (grub_command_t cmd __attribute__((unused)),
-		   int argc __attribute__((unused)),
-		   char *argv[] __attribute__((unused)))
-{
-  return 0;
-}
-
-grub_err_t
-grub_script_shift (grub_command_t cmd __attribute__((unused)),
-		   int argc __attribute__((unused)),
-		   char *argv[] __attribute__((unused)))
-{
-  return 0;
-}
-
-grub_err_t
-grub_script_setparams (grub_command_t cmd __attribute__((unused)),
-		       int argc __attribute__((unused)),
-		       char *argv[] __attribute__((unused)))
-{
-  return 0;
-}
-
-char *
-grub_script_execute_argument_to_string (struct grub_script_arg *arg __attribute__ ((unused)))
-{
-  return 0;
-}
-
-grub_err_t
-grub_script_execute_cmdline (struct grub_script_cmd *cmd __attribute__ ((unused)))
-{
-  return 0;
-}
-
-grub_err_t
-grub_script_execute_cmdlist (struct grub_script_cmd *cmd __attribute__ ((unused)))
-{
-  return 0;
-}
-
-grub_err_t
-grub_script_execute_cmdif (struct grub_script_cmd *cmd __attribute__ ((unused)))
-{
-  return 0;
-}
-
-grub_err_t
-grub_script_execute_cmdfor (struct grub_script_cmd *cmd __attribute__ ((unused)))
-{
-  return 0;
-}
-
-grub_err_t
-grub_script_execute_cmdwhile (struct grub_script_cmd *cmd __attribute__ ((unused)))
-{
-  return 0;
-}
-
-grub_err_t
-grub_script_execute (struct grub_script *script)
-{
-  if (script == 0 || script->cmd == 0)
-    return 0;
-
-  return script->cmd->exec (script->cmd);
-}
-
-=======
->>>>>>> 928bad47
 static struct option options[] =
   {
     {"help", no_argument, 0, 'h'},
