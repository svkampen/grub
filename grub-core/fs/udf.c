--- conflicted
+++ resolved
@@ -894,11 +894,8 @@
 		return 0;
 
 	      filename = read_string (raw, dirent.file_ident_length);
-<<<<<<< HEAD
-=======
 	      if (!filename)
 		grub_print_error ();
->>>>>>> b070525d
 
 	      if (filename && hook (filename, type, child))
 		{
